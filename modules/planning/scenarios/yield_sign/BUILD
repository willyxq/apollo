load("//tools:cpplint.bzl", "cpplint")
<<<<<<< HEAD
load("//tools:apollo_package.bzl", "apollo_package", "apollo_plugin", "apollo_cc_test")
=======
load("//third_party/gpus:common.bzl", "if_cuda", "if_rocm")
>>>>>>> a3c851fc

package(default_visibility = ["//visibility:public"])

filegroup(
    name = "runtime_files",
    srcs = glob([
        "conf/**",
    ])
)

apollo_plugin(
    name = "libyield_sign_scenario.so",
    srcs = [
        "stage_approach.cc",
        "stage_creep.cc",
        "yield_sign_scenario.cc",
    ],
    hdrs = [
        "stage_approach.h",
        "stage_creep.h",
        "yield_sign_scenario.h",
    ],
    description = ":plugins.xml",
    copts = ["-DMODULE_NAME=\\\"planning\\\""],
    deps = [
        "//cyber",
        "//modules/common/util:util_tool",
        "//modules/common/vehicle_state:vehicle_state_provider",
        "//modules/common_msgs/planning_msgs:planning_cc_proto",
        "//modules/planning/planning_base:apollo_planning_planning_base",
        "//modules/planning/scenarios/yield_sign/proto:yield_sign_cc_proto",
        "@com_github_gflags_gflags//:gflags",
        "@eigen",
    ],
)

apollo_cc_test(
    name = "yield_sign_scenario_test",
    size = "small",
    srcs = ["yield_sign_scenario_test.cc"],
    
    linkopts = ["-lgomp"],
    deps = [
        ":yield_sign_scenario_lib",
        "@com_google_googletest//:gtest_main",
<<<<<<< HEAD
    ],
=======
    ] + if_cuda([
        "@local_config_cuda//cuda:cudart",
    ]) + if_rocm([
        "@local_config_rocm//rocm:hip",
    ]),
>>>>>>> a3c851fc
    linkstatic = True,
)

apollo_cc_test(
    name = "stage_approach_test",
    size = "small",
    srcs = ["stage_approach_test.cc"],
    
    linkopts = ["-lgomp"],
    deps = [
        ":yield_sign_scenario_lib",
        "@com_google_googletest//:gtest_main",
<<<<<<< HEAD
    ],
=======
    ] + if_cuda([
        "@local_config_cuda//cuda:cudart",
    ]) + if_rocm([
        "@local_config_rocm//rocm:hip",
    ]),
>>>>>>> a3c851fc
    linkstatic = True,
)

apollo_cc_test(
    name = "stage_creep_test",
    size = "small",
    srcs = ["stage_creep_test.cc"],
    
    linkopts = ["-lgomp"],
    deps = [
        ":yield_sign_scenario_lib",
        "@com_google_googletest//:gtest_main",
<<<<<<< HEAD
    ],
=======
    ] + if_cuda([
        "@local_config_cuda//cuda:cudart",
    ]) + if_rocm([
        "@local_config_rocm//rocm:hip",
    ]),
>>>>>>> a3c851fc
    linkstatic = True,
)

apollo_package()
cpplint()<|MERGE_RESOLUTION|>--- conflicted
+++ resolved
@@ -1,9 +1,5 @@
 load("//tools:cpplint.bzl", "cpplint")
-<<<<<<< HEAD
-load("//tools:apollo_package.bzl", "apollo_package", "apollo_plugin", "apollo_cc_test")
-=======
-load("//third_party/gpus:common.bzl", "if_cuda", "if_rocm")
->>>>>>> a3c851fc
+load("//tools:apollo_package.bzl", "apollo_cc_test", "apollo_package", "apollo_plugin")
 
 package(default_visibility = ["//visibility:public"])
 
@@ -11,7 +7,7 @@
     name = "runtime_files",
     srcs = glob([
         "conf/**",
-    ])
+    ]),
 )
 
 apollo_plugin(
@@ -26,8 +22,8 @@
         "stage_creep.h",
         "yield_sign_scenario.h",
     ],
+    copts = ["-DMODULE_NAME=\\\"planning\\\""],
     description = ":plugins.xml",
-    copts = ["-DMODULE_NAME=\\\"planning\\\""],
     deps = [
         "//cyber",
         "//modules/common/util:util_tool",
@@ -44,64 +40,38 @@
     name = "yield_sign_scenario_test",
     size = "small",
     srcs = ["yield_sign_scenario_test.cc"],
-    
     linkopts = ["-lgomp"],
+    linkstatic = True,
     deps = [
         ":yield_sign_scenario_lib",
         "@com_google_googletest//:gtest_main",
-<<<<<<< HEAD
     ],
-=======
-    ] + if_cuda([
-        "@local_config_cuda//cuda:cudart",
-    ]) + if_rocm([
-        "@local_config_rocm//rocm:hip",
-    ]),
->>>>>>> a3c851fc
-    linkstatic = True,
 )
 
 apollo_cc_test(
     name = "stage_approach_test",
     size = "small",
     srcs = ["stage_approach_test.cc"],
-    
     linkopts = ["-lgomp"],
+    linkstatic = True,
     deps = [
         ":yield_sign_scenario_lib",
         "@com_google_googletest//:gtest_main",
-<<<<<<< HEAD
     ],
-=======
-    ] + if_cuda([
-        "@local_config_cuda//cuda:cudart",
-    ]) + if_rocm([
-        "@local_config_rocm//rocm:hip",
-    ]),
->>>>>>> a3c851fc
-    linkstatic = True,
 )
 
 apollo_cc_test(
     name = "stage_creep_test",
     size = "small",
     srcs = ["stage_creep_test.cc"],
-    
     linkopts = ["-lgomp"],
+    linkstatic = True,
     deps = [
         ":yield_sign_scenario_lib",
         "@com_google_googletest//:gtest_main",
-<<<<<<< HEAD
     ],
-=======
-    ] + if_cuda([
-        "@local_config_cuda//cuda:cudart",
-    ]) + if_rocm([
-        "@local_config_rocm//rocm:hip",
-    ]),
->>>>>>> a3c851fc
-    linkstatic = True,
 )
 
 apollo_package()
+
 cpplint()